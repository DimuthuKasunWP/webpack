--- conflicted
+++ resolved
@@ -8,24 +8,7 @@
 
 	function checkForUpdate(fromUpdate) {
 		if(module.hot.status() === "idle") {
-<<<<<<< HEAD
 			module.hot.check(true).then(function(updatedModules) {
-=======
-			module.hot.check(true, function(err, updatedModules) {
-				if(err) {
-					if(module.hot.status() in {
-							abort: 1,
-							fail: 1
-						}) {
-						console.warn("[HMR] Cannot apply update.");
-						console.warn("[HMR] " + err.stack || err.message);
-						console.warn("[HMR] You need to restart the application!");
-					} else {
-						console.warn("[HMR] Update failed: " + err.stack || err.message);
-					}
-					return;
-				}
->>>>>>> 5cd6e7d0
 				if(!updatedModules) {
 					if(fromUpdate) console.log("[HMR] Update applied.");
 					return;
@@ -33,7 +16,10 @@
 				require("./log-apply-result")(updatedModules, updatedModules);
 				checkForUpdate(true);
 			}).catch(function(err) {
-				if(module.hot.status() in {abort: 1, fail: 1}) {
+				if(module.hot.status() in {
+						abort: 1,
+						fail: 1
+					}) {
 					console.warn("[HMR] Cannot apply update.");
 					console.warn("[HMR] " + err.stack || err.message);
 					console.warn("[HMR] You need to restart the application!");
