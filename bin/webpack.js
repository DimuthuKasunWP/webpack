#!/usr/bin/env node

/*
	MIT License http://www.opensource.org/licenses/mit-license.php
	Author Tobias Koppers @sokra
*/
var path = require("path");
// Local version replace global one
try {
	var localWebpack = require.resolve(path.join(process.cwd(), "node_modules", "webpack", "bin", "webpack.js"));
	if(__filename !== localWebpack) {
		return require(localWebpack);
	}
} catch(e) {}
var optimist = require("optimist")
	.usage("webpack " + require("../package.json").version + "\n" +
		"Usage: http://webpack.github.io/docs/cli.html");

require("./config-optimist")(optimist);

optimist

	.boolean("json").alias("json", "j").describe("json")

	.boolean("colors").alias("colors", "c").describe("colors")

	.string("sort-modules-by").describe("sort-modules-by")

	.string("sort-chunks-by").describe("sort-chunks-by")

	.string("sort-assets-by").describe("sort-assets-by")

	.boolean("hide-modules").describe("hide-modules")

	.string("display-exclude").describe("display-exclude")

	.boolean("display-modules").describe("display-modules")

	.boolean("display-chunks").describe("display-chunks")

	.boolean("display-error-details").describe("display-error-details")

	.boolean("display-origins").describe("display-origins")

	.boolean("display-cached").describe("display-cached")

	.boolean("display-cached-assets").describe("display-cached-assets")

	.boolean("display-reasons").alias("display-reasons", "verbose").alias("display-reasons", "v").describe("display-reasons");


var argv = optimist.argv;

var options = require("./convert-argv")(optimist, argv);

function ifArg(name, fn, init) {
	if(Array.isArray(argv[name])) {
		if(init) init();
		argv[name].forEach(fn);
	} else if(typeof argv[name] !== "undefined") {
		if(init) init();
		fn(argv[name], -1);
	}
}



var outputOptions = {
	cached: false,
	cachedAssets: false,
	context: options.context
};

ifArg("json", function(bool) {
	outputOptions.json = bool;
});

outputOptions.colors = require("supports-color");

ifArg("sort-modules-by", function(value) {
	outputOptions.modulesSort = value;
});

ifArg("sort-chunks-by", function(value) {
	outputOptions.chunksSort = value;
});

ifArg("sort-assets-by", function(value) {
	outputOptions.assetsSort = value;
});

ifArg("display-exclude", function(value) {
	outputOptions.exclude = value;
});

if(!outputOptions.json) {
	ifArg("display-chunks", function(bool) {
		outputOptions.modules = !bool;
		outputOptions.chunks = bool;
	});

	ifArg("display-reasons", function(bool) {
		outputOptions.reasons = bool;
	});

	ifArg("display-error-details", function(bool) {
		outputOptions.errorDetails = bool;
	});

	ifArg("display-origins", function(bool) {
		outputOptions.chunkOrigins = bool;
	});

	ifArg("display-cached", function(bool) {
		if(bool)
			outputOptions.cached = true;
	});

	ifArg("display-cached-assets", function(bool) {
		if(bool)
			outputOptions.cachedAssets = true;
	});

	if(!outputOptions.exclude && !argv["display-modules"])
		outputOptions.exclude = ["node_modules", "bower_components", "jam", "components"];
} else {
	outputOptions.chunks = true;
	outputOptions.modules = true;
	outputOptions.chunkModules = true;
	outputOptions.reasons = true;
	outputOptions.cached = true;
	outputOptions.cachedAssets = true;
}

ifArg("hide-modules", function(bool) {
	if(bool) {
		outputOptions.modules = false;
		outputOptions.chunkModules = false;
	}
});

var webpack = require("../lib/webpack.js");

Error.stackTrackLimit = 30;
var lastHash = null;
var compiler = webpack(options);
function compilerCallback(err, stats) {
	if(!options.doWatch) {
		// Do not keep cache anymore
		compiler.purgeInputFileSystem();
	}
	if(err) {
		lastHash = null;
		console.error(err.stack || err);
		if(err.details) console.error(err.details);
		if(!options.doWatch) {
			process.on("exit", function() {
				process.exit(1);
			});
		}
		return;
	}
	if(outputOptions.json) {
		process.stdout.write(JSON.stringify(stats.toJson(outputOptions), null, 2) + "\n");
	} else if(stats.hash !== lastHash) {
		lastHash = stats.hash;
		process.stdout.write(stats.toString(outputOptions) + "\n");
	}
<<<<<<< HEAD
	if(!options.watch && stats.hasErrors()) {
		process.on("exit", function() {
			process.exit(2);
		});
	}
});
=======
}
if(options.doWatch)
	compiler.watch(options.watch, compilerCallback);
else
	compiler.run(compilerCallback);
>>>>>>> ac84ef73
<|MERGE_RESOLUTION|>--- conflicted
+++ resolved
@@ -166,17 +166,13 @@
 		lastHash = stats.hash;
 		process.stdout.write(stats.toString(outputOptions) + "\n");
 	}
-<<<<<<< HEAD
-	if(!options.watch && stats.hasErrors()) {
+	if(!options.doWatch && stats.hasErrors()) {
 		process.on("exit", function() {
 			process.exit(2);
 		});
 	}
-});
-=======
 }
 if(options.doWatch)
 	compiler.watch(options.watch, compilerCallback);
 else
-	compiler.run(compilerCallback);
->>>>>>> ac84ef73
+	compiler.run(compilerCallback);