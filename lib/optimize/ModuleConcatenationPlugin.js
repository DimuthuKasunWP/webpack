/*
	MIT License http://www.opensource.org/licenses/mit-license.php
	Author Tobias Koppers @sokra
*/
"use strict";

const HarmonyImportDependency = require("../dependencies/HarmonyImportDependency");
const ConcatenatedModule = require("./ConcatenatedModule");
const HarmonyExportImportedSpecifierDependency = require("../dependencies/HarmonyExportImportedSpecifierDependency");
const HarmonyCompatibilityDependency = require("../dependencies/HarmonyCompatibilityDependency");

function formatBailoutReason(msg) {
	return "ModuleConcatenation bailout: " + msg;
}

class ModuleConcatenationPlugin {
	constructor(options) {
		if(typeof options !== "object") options = {};
		this.options = options;
	}

	apply(compiler) {
		compiler.plugin("compilation", (compilation, params) => {
			params.normalModuleFactory.plugin("parser", (parser, parserOptions) => {
				parser.plugin("call eval", () => {
					parser.state.module.meta.hasEval = true;
				});
			});
			const bailoutReasonMap = new Map();

			function setBailoutReason(module, reason) {
				bailoutReasonMap.set(module, reason);
				module.optimizationBailout.push(typeof reason === "function" ? (rs) => formatBailoutReason(reason(rs)) : formatBailoutReason(reason));
			}

			function getBailoutReason(module, requestShortener) {
				const reason = bailoutReasonMap.get(module);
				if(typeof reason === "function") return reason(requestShortener);
				return reason;
			}

			compilation.plugin("optimize-chunk-modules", (chunks, modules) => {
				const relevantModules = [];
				const possibleInners = new Set();
				for(const module of modules) {
					// Only harmony modules are valid for optimization
<<<<<<< HEAD
					if(!module.meta || !module.meta.harmonyModule) {
						setBailoutReason(module, "Module is not an ECMAScript module");
=======
					if(!module.meta || !module.meta.harmonyModule || !module.dependencies.some(d => d instanceof HarmonyCompatibilityDependency)) {
>>>>>>> 4b12c56c
						continue;
					}

					// Because of variable renaming we can't use modules with eval
					if(module.meta && module.meta.hasEval) {
						setBailoutReason(module, "Module uses eval()");
						continue;
					}

					relevantModules.push(module);

					// Module must not be the entry points
					if(module.getChunks().some(chunk => chunk.entryModule === module)) {
						setBailoutReason(module, "Module is an entry point");
						continue;
					}

					// Exports must be known (and not dynamic)
					if(!Array.isArray(module.providedExports)) {
						setBailoutReason(module, "Module exports are unknown");
						continue;
					}

					// Using dependency variables is not possible as this wraps the code in a function
					if(module.variables.length > 0) {
						setBailoutReason(module, "Module uses injected variables (usually caused by the ProvidePlugin)");
						continue;
					}

					// Module must only be used by Harmony Imports
					const nonHarmonyReasons = module.reasons.filter(reason => !(reason.dependency instanceof HarmonyImportDependency));
					if(nonHarmonyReasons.length > 0) {
						const importingModules = new Set(nonHarmonyReasons.map(r => r.module));
						const importingModuleTypes = new Map(Array.from(importingModules).map(m => [m, new Set(nonHarmonyReasons.filter(r => r.module === m).map(r => r.dependency.type).sort())]));
						setBailoutReason(module, (requestShortener) => {
							const names = Array.from(importingModules).map(m => `${m.readableIdentifier(requestShortener)} (referenced with ${Array.from(importingModuleTypes.get(m)).join(", ")})`).sort();
							return `Module is referenced from these modules with unsupported syntax: ${names.join(", ")}`;
						});
						continue;
					}

					possibleInners.add(module);
				}
				// sort by depth
				// modules with lower depth are more likely suited as roots
				// this improves performance, because modules already selected as inner are skipped
				relevantModules.sort((a, b) => {
					return a.depth - b.depth;
				});
				const concatConfigurations = [];
				const usedAsInner = new Set();
				for(const currentRoot of relevantModules) {
					// when used by another configuration as inner:
					// the other configuration is better and we can skip this one
					if(usedAsInner.has(currentRoot))
						continue;

					// create a configuration with the root
					const currentConfiguration = new ConcatConfiguration(currentRoot);

					// cache failures to add modules
					const failureCache = new Map();

					// try to add all imports
					for(const imp of this.getImports(currentRoot)) {
						const problem = this.tryToAdd(currentConfiguration, imp, possibleInners, failureCache);
						if(problem) {
							failureCache.set(imp, problem);
							currentConfiguration.addWarning(imp, problem);
						}
					}
					if(!currentConfiguration.isEmpty()) {
						concatConfigurations.push(currentConfiguration);
						for(const module of currentConfiguration.modules) {
							if(module !== currentConfiguration.rootModule)
								usedAsInner.add(module);
						}
					}
				}
				// HACK: Sort configurations by length and start with the longest one
				// to get the biggers groups possible. Used modules are marked with usedModules
				// TODO: Allow to reuse existing configuration while trying to add dependencies.
				// This would improve performance. O(n^2) -> O(n)
				concatConfigurations.sort((a, b) => {
					return b.modules.size - a.modules.size;
				});
				const usedModules = new Set();
				for(const concatConfiguration of concatConfigurations) {
					if(usedModules.has(concatConfiguration.rootModule))
						continue;
					const orderedModules = new Set();
					this.addInOrder(concatConfiguration.rootModule, concatConfiguration.modules, orderedModules);
					const newModule = new ConcatenatedModule(concatConfiguration.rootModule, Array.from(orderedModules));
					concatConfiguration.sortWarnings();
					for(const warning of concatConfiguration.warnings) {
						newModule.optimizationBailout.push((requestShortener) => {
							const reason = getBailoutReason(warning[0], requestShortener);
							const reasonWithPrefix = reason ? ` (<- ${reason})` : "";
							if(warning[0] === warning[1])
								return formatBailoutReason(`Cannot concat with ${warning[0].readableIdentifier(requestShortener)}${reasonWithPrefix}`);
							else
								return formatBailoutReason(`Cannot concat with ${warning[0].readableIdentifier(requestShortener)} because of ${warning[1].readableIdentifier(requestShortener)}${reasonWithPrefix}`);
						});
					}
					const chunks = concatConfiguration.rootModule.getChunks();
					for(const m of orderedModules) {
						usedModules.add(m);
						chunks.forEach(chunk => chunk.removeModule(m));
					}
					chunks.forEach(chunk => {
						chunk.addModule(newModule);
						if(chunk.entryModule === concatConfiguration.rootModule)
							chunk.entryModule = newModule;
					});
					compilation.modules.push(newModule);
					newModule.reasons.forEach(reason => reason.dependency.module = newModule);
					newModule.dependencies.forEach(dep => {
						if(dep.module) {
							dep.module.reasons.forEach(reason => {
								if(reason.dependency === dep)
									reason.module = newModule;
							});
						}
					});
				}
				compilation.modules = compilation.modules.filter(m => !usedModules.has(m));
			});
		});
	}

	getImports(module) {
		return Array.from(new Set(module.dependencies

			// Only harmony Dependencies
			.filter(dep => dep instanceof HarmonyImportDependency && dep.module)

			// Dependencies are simple enough to concat them
			.filter(dep => {
				return !module.dependencies.some(d =>
					d instanceof HarmonyExportImportedSpecifierDependency &&
					d.importDependency === dep &&
					!d.id &&
					!Array.isArray(dep.module.providedExports)
				);
			})

			// Take the imported module
			.map(dep => dep.module)
		));
	}

	tryToAdd(config, module, possibleModules, failureCache) {
		const cacheEntry = failureCache.get(module);
		if(cacheEntry) {
			return cacheEntry;
		}

		// Already added?
		if(config.has(module)) {
			return null;
		}

		// Not possible to add?
		if(!possibleModules.has(module)) {
			failureCache.set(module, module); // cache failures for performance
			return module;
		}

		// module must be in the same chunks
		if(!config.rootModule.hasEqualsChunks(module)) {
			failureCache.set(module, module); // cache failures for performance
			return module;
		}

		// Clone config to make experimental changes
		const testConfig = config.clone();

		// Add the module
		testConfig.add(module);

		// Every module which depends on the added module must be in the configuration too.
		for(const reason of module.reasons) {
			const problem = this.tryToAdd(testConfig, reason.module, possibleModules, failureCache);
			if(problem) {
				failureCache.set(module, problem); // cache failures for performance
				return problem;
			}
		}

		// Eagerly try to add imports too if possible
		for(const imp of this.getImports(module)) {
			const problem = this.tryToAdd(testConfig, imp, possibleModules, failureCache);
			if(problem) {
				config.addWarning(module, problem);
			}
		}

		// Commit experimental changes
		config.set(testConfig);
		return null;
	}

	addInOrder(module, unorderedSet, orderedSet) {
		if(orderedSet.has(module)) return;
		if(!unorderedSet.has(module)) return;
		orderedSet.add(module);
		for(const imp of this.getImports(module))
			this.addInOrder(imp, unorderedSet, orderedSet);
		orderedSet.delete(module);
		orderedSet.add(module);
	}
}

class ConcatConfiguration {
	constructor(rootModule) {
		this.rootModule = rootModule;
		this.modules = new Set([rootModule]);
		this.warnings = new Map();
	}

	add(module) {
		this.modules.add(module);
	}

	has(module) {
		return this.modules.has(module);
	}

	isEmpty() {
		return this.modules.size === 1;
	}

	addWarning(module, problem) {
		this.warnings.set(module, problem);
	}

	sortWarnings() {
		this.warnings = new Map(Array.from(this.warnings).sort((a, b) => {
			const ai = a[0].identifier();
			const bi = b[0].identifier();
			if(ai < bi) return -1;
			if(ai > bi) return 1;
			return 0;
		}));
	}

	clone() {
		const clone = new ConcatConfiguration(this.rootModule);
		for(const module of this.modules)
			clone.add(module);
		for(const pair of this.warnings)
			clone.addWarning(pair[0], pair[1]);
		return clone;
	}

	set(config) {
		this.rootModule = config.rootModule;
		this.modules = new Set(config.modules);
		this.warnings = new Map(config.warnings);
	}
}

module.exports = ModuleConcatenationPlugin;<|MERGE_RESOLUTION|>--- conflicted
+++ resolved
@@ -44,12 +44,8 @@
 				const possibleInners = new Set();
 				for(const module of modules) {
 					// Only harmony modules are valid for optimization
-<<<<<<< HEAD
-					if(!module.meta || !module.meta.harmonyModule) {
+					if(!module.meta || !module.meta.harmonyModule || !module.dependencies.some(d => d instanceof HarmonyCompatibilityDependency)) {
 						setBailoutReason(module, "Module is not an ECMAScript module");
-=======
-					if(!module.meta || !module.meta.harmonyModule || !module.dependencies.some(d => d instanceof HarmonyCompatibilityDependency)) {
->>>>>>> 4b12c56c
 						continue;
 					}
 
