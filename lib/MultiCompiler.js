/*
	MIT License http://www.opensource.org/licenses/mit-license.php
	Author Tobias Koppers @sokra
*/
"use strict";

const Tapable = require("tapable").Tapable;
const SyncHook = require("tapable").SyncHook;
const MultiHook = require("tapable").MultiHook;
const asyncLib = require("neo-async");
const MultiWatching = require("./MultiWatching");
const MultiStats = require("./MultiStats");

module.exports = class MultiCompiler extends Tapable {
	constructor(compilers) {
		super();
		this.hooks = {
			done: new SyncHook(["stats"]),
			invalid: new MultiHook(compilers.map(c => c.hooks.invalid)),
			run: new MultiHook(compilers.map(c => c.hooks.run)),
			watchClose: new SyncHook([]),
			watchRun: new MultiHook(compilers.map(c => c.hooks.watchRun))
		};
		if (!Array.isArray(compilers)) {
			compilers = Object.keys(compilers).map(name => {
				compilers[name].name = name;
				return compilers[name];
			});
		}
		this.compilers = compilers;
		let doneCompilers = 0;
		let compilerStats = [];
		let index = 0;
		for (const compiler of this.compilers) {
			let compilerDone = false;
			const compilerIndex = index++;
<<<<<<< HEAD
			compiler.hooks.done.tap("MultiCompiler", stats => {
				// eslint-disable-line no-loop-func
=======
			// eslint-disable-next-line no-loop-func
			compiler.hooks.done.tap("MultiCompiler", stats => {
>>>>>>> 213226ec
				if (!compilerDone) {
					compilerDone = true;
					doneCompilers++;
				}
				compilerStats[compilerIndex] = stats;
				if (doneCompilers === this.compilers.length) {
					this.hooks.done.call(new MultiStats(compilerStats));
				}
			});
<<<<<<< HEAD
			compiler.hooks.invalid.tap("MultiCompiler", () => {
				// eslint-disable-line no-loop-func
=======
			// eslint-disable-next-line no-loop-func
			compiler.hooks.invalid.tap("MultiCompiler", () => {
>>>>>>> 213226ec
				if (compilerDone) {
					compilerDone = false;
					doneCompilers--;
				}
			});
		}
	}

	get outputPath() {
		let commonPath = this.compilers[0].outputPath;
		for (const compiler of this.compilers) {
			while (
				compiler.outputPath.indexOf(commonPath) !== 0 &&
				/[/\\]/.test(commonPath)
			) {
				commonPath = commonPath.replace(/[/\\][^/\\]*$/, "");
			}
		}

		if (!commonPath && this.compilers[0].outputPath[0] === "/") return "/";
		return commonPath;
	}

	get inputFileSystem() {
		throw new Error("Cannot read inputFileSystem of a MultiCompiler");
	}

	get outputFileSystem() {
		throw new Error("Cannot read outputFileSystem of a MultiCompiler");
	}

	set inputFileSystem(value) {
		for (const compiler of this.compilers) {
			compiler.inputFileSystem = value;
		}
	}

	set outputFileSystem(value) {
		for (const compiler of this.compilers) {
			compiler.outputFileSystem = value;
		}
	}

	validateDependencies(callback) {
		const edges = new Set();
		const missing = [];
		const targetFound = compiler => {
			for (const edge of edges) {
				if (edge.target === compiler) {
					return true;
				}
			}
			return false;
		};
		const sortEdges = (e1, e2) => {
			return (
				e1.source.name.localeCompare(e2.source.name) ||
				e1.target.name.localeCompare(e2.target.name)
			);
		};
		for (const source of this.compilers) {
			if (source.dependencies) {
				for (const dep of source.dependencies) {
					const target = this.compilers.find(c => c.name === dep);
					if (!target) {
						missing.push(dep);
					} else {
						edges.add({
							source,
							target
						});
					}
				}
			}
		}
		const errors = missing.map(m => `Compiler dependency \`${m}\` not found.`);
		const stack = this.compilers.filter(c => !targetFound(c));
		while (stack.length > 0) {
			const current = stack.pop();
			for (const edge of edges) {
				if (edge.source === current) {
					edges.delete(edge);
					const target = edge.target;
					if (!targetFound(target)) {
						stack.push(target);
					}
				}
			}
		}
		if (edges.size > 0) {
			const lines = Array.from(edges)
				.sort(sortEdges)
				.map(edge => `${edge.source.name} -> ${edge.target.name}`);
			lines.unshift("Circular dependency found in compiler dependencies.");
			errors.unshift(lines.join("\n"));
		}
		if (errors.length > 0) {
			const message = errors.join("\n");
			callback(new Error(message));
			return false;
		}
		return true;
	}

	runWithDependencies(compilers, fn, callback) {
		const fulfilledNames = new Set();
		let remainingCompilers = compilers;
		const isDependencyFulfilled = d => fulfilledNames.has(d);
		const getReadyCompilers = () => {
			let readyCompilers = [];
			let list = remainingCompilers;
			remainingCompilers = [];
			for (const c of list) {
				const ready =
					!c.dependencies || c.dependencies.every(isDependencyFulfilled);
				if (ready) readyCompilers.push(c);
				else remainingCompilers.push(c);
			}
			return readyCompilers;
		};
		const runCompilers = callback => {
			if (remainingCompilers.length === 0) return callback();
			asyncLib.map(
				getReadyCompilers(),
				(compiler, callback) => {
					fn(compiler, err => {
						if (err) return callback(err);
						fulfilledNames.add(compiler.name);
						runCompilers(callback);
					});
				},
				callback
			);
		};
		runCompilers(callback);
	}

	watch(watchOptions, handler) {
		let watchings = [];
		let allStats = this.compilers.map(() => null);
		let compilerStatus = this.compilers.map(() => false);
		if (this.validateDependencies(handler)) {
			this.runWithDependencies(
				this.compilers,
				(compiler, callback) => {
					const compilerIdx = this.compilers.indexOf(compiler);
					let firstRun = true;
					let watching = compiler.watch(
						Array.isArray(watchOptions)
							? watchOptions[compilerIdx]
							: watchOptions,
						(err, stats) => {
							if (err) handler(err);
							if (stats) {
								allStats[compilerIdx] = stats;
								compilerStatus[compilerIdx] = "new";
								if (compilerStatus.every(Boolean)) {
									const freshStats = allStats.filter((s, idx) => {
										return compilerStatus[idx] === "new";
									});
									compilerStatus.fill(true);
									const multiStats = new MultiStats(freshStats);
									handler(null, multiStats);
								}
							}
							if (firstRun && !err) {
								firstRun = false;
								callback();
							}
						}
					);
					watchings.push(watching);
				},
				() => {
					// ignore
				}
			);
		}

		return new MultiWatching(watchings, this);
	}

	run(callback) {
		const allStats = this.compilers.map(() => null);
		if (this.validateDependencies(callback)) {
			this.runWithDependencies(
				this.compilers,
				(compiler, callback) => {
					const compilerIdx = this.compilers.indexOf(compiler);
					compiler.run((err, stats) => {
						if (err) return callback(err);
						allStats[compilerIdx] = stats;
						callback();
					});
				},
				err => {
					if (err) return callback(err);
					callback(null, new MultiStats(allStats));
				}
			);
		}
	}

	purgeInputFileSystem() {
		for (const compiler of this.compilers) {
			if (compiler.inputFileSystem && compiler.inputFileSystem.purge)
				compiler.inputFileSystem.purge();
		}
	}
};<|MERGE_RESOLUTION|>--- conflicted
+++ resolved
@@ -34,13 +34,8 @@
 		for (const compiler of this.compilers) {
 			let compilerDone = false;
 			const compilerIndex = index++;
-<<<<<<< HEAD
-			compiler.hooks.done.tap("MultiCompiler", stats => {
-				// eslint-disable-line no-loop-func
-=======
 			// eslint-disable-next-line no-loop-func
 			compiler.hooks.done.tap("MultiCompiler", stats => {
->>>>>>> 213226ec
 				if (!compilerDone) {
 					compilerDone = true;
 					doneCompilers++;
@@ -50,13 +45,8 @@
 					this.hooks.done.call(new MultiStats(compilerStats));
 				}
 			});
-<<<<<<< HEAD
-			compiler.hooks.invalid.tap("MultiCompiler", () => {
-				// eslint-disable-line no-loop-func
-=======
 			// eslint-disable-next-line no-loop-func
 			compiler.hooks.invalid.tap("MultiCompiler", () => {
->>>>>>> 213226ec
 				if (compilerDone) {
 					compilerDone = false;
 					doneCompilers--;
