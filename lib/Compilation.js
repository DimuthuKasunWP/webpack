--- conflicted
+++ resolved
@@ -1343,15 +1343,11 @@
 		//   eachother and Blocks with Chunks. It stops traversing when all modules
 		//   for a chunk are already available. So it doesn't connect unneeded chunks.
 
-<<<<<<< HEAD
 		const moduleGraph = this.moduleGraph;
 
-		/** @typedef {{block: AsyncDependenciesBlock, chunkGroup: ChunkGroup}} ChunkGroupDep */
+		/** @typedef {{block: AsyncDependenciesBlock, chunkGroup: ChunkGroup, couldBeFiltered: boolean}} ChunkGroupDep */
 
 		/** @type {Map<ChunkGroup, ChunkGroupDep[]>} */
-=======
-		/** @type {Map<ChunkGroup, {block: AsyncDependenciesBlock, chunkGroup: ChunkGroup, couldBeFiltered: boolean}[]>} */
->>>>>>> 432d2a3f
 		const chunkDependencies = new Map();
 		/** @type {Set<ChunkGroup>} */
 		const allCreatedChunkGroups = new Set();
@@ -1758,22 +1754,11 @@
 				const depChunkGroup = dep.chunkGroup;
 				const depBlock = dep.block;
 
-<<<<<<< HEAD
-				// 6. Connect block with chunk
+				// 5. Connect block with chunk
 				chunkGraph.connectBlockAndChunkGroup(depBlock, depChunkGroup);
 
-				// 7. Connect chunk with parent
+				// 6. Connect chunk with parent
 				connectChunkGroupParentAndChild(chunkGroup, depChunkGroup);
-=======
-				// 5. Connect block with chunk
-				GraphHelpers.connectDependenciesBlockAndChunkGroup(
-					depBlock,
-					depChunkGroup
-				);
-
-				// 6. Connect chunk with parent
-				GraphHelpers.connectChunkGroupParentAndChild(chunkGroup, depChunkGroup);
->>>>>>> 432d2a3f
 
 				nextChunkGroups.add(depChunkGroup);
 			}
